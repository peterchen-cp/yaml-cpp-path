/*
MIT License

Copyright(c) 2019 Peter Hauptmann

Permission is hereby granted, free of charge, to any person obtaining a copy
of this software and associated documentation files(the "Software"), to deal
in the Software without restriction, including without limitation the rights
to use, copy, modify, merge, publish, distribute, sublicense, and/or sell
copies of the Software, and to permit persons to whom the Software is
furnished to do so, subject to the following conditions :

The above copyright notice and this permission notice shall be included in all
copies or substantial portions of the Software.

THE SOFTWARE IS PROVIDED "AS IS", WITHOUT WARRANTY OF ANY KIND, EXPRESS OR
IMPLIED, INCLUDING BUT NOT LIMITED TO THE WARRANTIES OF MERCHANTABILITY,
FITNESS FOR A PARTICULAR PURPOSE AND NONINFRINGEMENT.IN NO EVENT SHALL THE
AUTHORS OR COPYRIGHT HOLDERS BE LIABLE FOR ANY CLAIM, DAMAGES OR OTHER
LIABILITY, WHETHER IN AN ACTION OF CONTRACT, TORT OR OTHERWISE, ARISING FROM,
OUT OF OR IN CONNECTION WITH THE SOFTWARE OR THE USE OR OTHER DEALINGS IN THE
SOFTWARE.
*/

#pragma once

/* This exposes yaml-path details to make them accessible to tests. 
*/


#include "yaml-path.h"
#include <optional>
#include <sstream>
#include <variant>
#include <vector>

namespace YAML
{
   namespace YamlPathDetail
   {
      /// \internal basic parser helper: removes \c offset chars from \c path, and returns the removed chars
      PathArg SplitAt(PathArg & path, size_t offset);

      /// \internal basic parser helper: removes chars from \c path until \c pred is false, and returns the removed chars
      template <typename TPred>
      PathArg Split(PathArg & path, TPred pred);

      /// \internal returns an integer in which the bit positions specified by \c values are set, \sa BitsContain
      template <typename TBits = uint64_t, typename T>
      constexpr uint64_t BitsOf(std::initializer_list<T> values);

      /// \internal checks if the bit at position \v is set in \c bits
      template<typename TBits, typename TValue>
      bool constexpr BitsContain(TBits bits, TValue v);

      /// \internal Tokens supported by the token level parser of \ref PathScanner
      enum class EToken
      {
         Invalid = -1,
         None = 0,
         QuotedIdentifier,
         UnquotedIdentifier,
         OpenBracket,
         CloseBracket,
         Period,
         Equal,
         Index,         // translated from UnquotedIdentifier in NextSelectorToken
         FetchArg,
         OpenBrace,
         CloseBrace,
         Exclamation,
         Caret,
         Asterisk,
         Tilde, 
         Comma,
      };
      /* when adding a new token, also add to:
            - MapETokenName
            - ValidTokensAtStart, if applicable
            - TokenData, if a new data type is required
            - PathScanner::NextToken, to recognize it
            - PathScanner::NextSelector, to process it
      */

      /// \internal data for one token, see \ref PathScanner
      struct TokenData
      {
         EToken   id = EToken::None;
         PathArg value;
         size_t index = 0;
      };

      /// \internal Selectors supported by the selector level parser of \ref PathScanner
      enum class ESelector
      {
         Invalid = -1,
         None = 0,
         Key,
         Index,
<<<<<<< HEAD
         SeqMapFilter,
         KeyList,
=======
         MapFilter,
>>>>>>> 5ada44dd
      };

      // Data for different selector types
      struct ArgNull {};
      struct ArgKey { PathArg key; };
      struct ArgIndex { size_t index; };
<<<<<<< HEAD
      struct ArgKVPair { PathArg key; std::optional<PathArg> value; };     // used in some selectors
      using ArgSeqMapFilter = ArgKVPair; 
      using ArgKeyList = std::vector<ArgKVPair>;
=======
      struct ArgKVPair { KVToken key; KVToken value; EKVOp op = EKVOp::Equal; };
      using ArgMapFilter = std::vector<ArgKVPair>;
>>>>>>> 5ada44dd

      /** \internal progressive scanner/parser for a YAML path as specified by YAML::Select
         This class implements two layers of the scan: 
         The <i>token level scanner</i>, retrieves \ref EToken "tokens"  from the path,until nothing is left. 
         \ref NextToken retrieves the next token, \ref Token gives access to the last retrieved one.

         The <i>selector level scanner</i> uses the token scanner to retrieve \ref ESelector "selectors" the same way.
         \ref NextSelector calls \c NextToken until it has retrieved a complete selector to return. 
         \ref Selector returns the type of the last retrieved one, and \ref SelectorData retrieves a union that contains
         the data for the last retrieved selector.

         (The separation wasn't as clear when I started hacking at this, separating them now would be rather easy, but with marginal benefit,
         especially since this is not a public interface.)
      */
      class PathScanner
      {
      public:
         using tSelectorData = std::variant<ArgNull, ArgKey, ArgIndex, ArgMapFilter>;  ///< union of the selector data for all selector types

      private:
         PathArg    m_rpath;        // remainder of path to be scanned
         PathBoundArgs m_args;      // list of arguments that should be used as tokens
         size_t     m_argIdx;       // next argument index to fetch
         TokenData  m_curToken;

         ESelector      m_selector = ESelector::None;
         tSelectorData  m_selectorData;
         bool           m_tokenPending = false;          ///< m_curToken should be processed before reading a new one
         bool           m_periodAllowed = false;         ///< next token may be a period 
         bool           m_selectorRequired = false;      ///< another selector is required for a well-formed path (e.g. after "abc.")

         EPathError     m_error = EPathError::OK;
         PathArg       m_fullPath;
         PathException * m_diags = nullptr;

         TokenData const & SetToken(EToken id, PathArg p);
         TokenData const & SetToken(EToken id, size_t index);

         template<typename TArg>
         ESelector SetSelector(ESelector selector, TArg arg)
         {
            m_selector = selector;
            m_selectorData = std::move(arg);
            return m_selector;
         }

         void SkipWS();
         bool NextSelectorToken(uint64_t validTokens, EPathError error = EPathError::InvalidToken);
         bool PeekSelectorToken(uint64_t validTokens);
         bool ReadKVToken(KVToken & result, uint64_t endTokens);

      public:
         PathScanner(PathArg p, PathBoundArgs args = {}, PathException * diags = nullptr);

         explicit operator bool() const { return !m_rpath.empty() && m_error == EPathError::OK; }

         auto Error() const            { return m_error; }
         auto const & Right() const    { return m_rpath; }                             ///< remainder (unscanned part)
         size_t ScanOffset() const     { return m_fullPath.length() - m_rpath.length(); }        ///< token scanner position

         // -----token-level scanner
         TokenData const & NextToken();
         TokenData const & Token() const { return m_curToken; }

         // -----selector-level scanner
         ESelector NextSelector();
         ESelector Selector() const { return m_selector; }
         auto const & SelectorDataV()  const { return m_selectorData; }

         template <typename T> 
         T const & SelectorData() const { return std::get<T>(m_selectorData); }

         // for access by utility functions to record an error
         EPathError SetError(EPathError error, uint64_t validTypes = 0);

         inline static const uint64_t ValidTokensAtStart = BitsOf({ EToken::FetchArg, EToken::None, EToken::OpenBracket, EToken::OpenBrace,  EToken::QuotedIdentifier, EToken::UnquotedIdentifier });
      };

      template <typename T2, typename TEnum>
      T2 MapValue(TEnum value, std::initializer_list<std::pair<TEnum, T2>> values, T2 dflt = T2());

      extern std::initializer_list<std::pair<EToken, char const *>> MapETokenName;
      extern std::initializer_list<std::pair<NodeType::value, char const *>> MapNodeTypeName;
      extern std::initializer_list<std::pair<ESelector, char const *>> MapESelectorName;
      extern std::initializer_list<std::pair<EPathError, char const *>> MapEPathErrorName;
   }
}

// ----- Implementation

namespace YAML
{
   namespace YamlPathDetail
   {
      template <typename TPred>
      PathArg Split(PathArg & path, TPred pred)
      {
         size_t offset = 0;
         while (offset < path.size() && pred(path[offset]))
            ++offset;
         return SplitAt(path, offset);
      }

      template <typename TBits, typename T>
      constexpr uint64_t BitsOf(std::initializer_list<T> values)
      {
         __int64 bits = 0;
         for (auto v : values)
            bits |= TBits(1) << TBits(v);
         return bits;
      }

      template<typename TBits, typename TValue>
      bool constexpr BitsContain(TBits bits, TValue v)
      {
         return ((TBits(1) << TBits(v)) & bits) != 0;
      }

      /// \internal helper to map enum values to names, used for diagnostics
      template <typename T2, typename TEnum>
      T2 MapValue(TEnum value, std::initializer_list<std::pair<TEnum, T2>> values, T2 dflt)
      {
         for (auto && p : values)
            if (p.first == value)
               return p.second;
         return dflt;
      }


   }
}
<|MERGE_RESOLUTION|>--- conflicted
+++ resolved
@@ -1,250 +1,239 @@
-/*
-MIT License
-
-Copyright(c) 2019 Peter Hauptmann
-
-Permission is hereby granted, free of charge, to any person obtaining a copy
-of this software and associated documentation files(the "Software"), to deal
-in the Software without restriction, including without limitation the rights
-to use, copy, modify, merge, publish, distribute, sublicense, and/or sell
-copies of the Software, and to permit persons to whom the Software is
-furnished to do so, subject to the following conditions :
-
-The above copyright notice and this permission notice shall be included in all
-copies or substantial portions of the Software.
-
-THE SOFTWARE IS PROVIDED "AS IS", WITHOUT WARRANTY OF ANY KIND, EXPRESS OR
-IMPLIED, INCLUDING BUT NOT LIMITED TO THE WARRANTIES OF MERCHANTABILITY,
-FITNESS FOR A PARTICULAR PURPOSE AND NONINFRINGEMENT.IN NO EVENT SHALL THE
-AUTHORS OR COPYRIGHT HOLDERS BE LIABLE FOR ANY CLAIM, DAMAGES OR OTHER
-LIABILITY, WHETHER IN AN ACTION OF CONTRACT, TORT OR OTHERWISE, ARISING FROM,
-OUT OF OR IN CONNECTION WITH THE SOFTWARE OR THE USE OR OTHER DEALINGS IN THE
-SOFTWARE.
-*/
-
-#pragma once
-
-/* This exposes yaml-path details to make them accessible to tests. 
-*/
-
-
-#include "yaml-path.h"
-#include <optional>
-#include <sstream>
-#include <variant>
-#include <vector>
-
-namespace YAML
-{
-   namespace YamlPathDetail
-   {
-      /// \internal basic parser helper: removes \c offset chars from \c path, and returns the removed chars
-      PathArg SplitAt(PathArg & path, size_t offset);
-
-      /// \internal basic parser helper: removes chars from \c path until \c pred is false, and returns the removed chars
-      template <typename TPred>
-      PathArg Split(PathArg & path, TPred pred);
-
-      /// \internal returns an integer in which the bit positions specified by \c values are set, \sa BitsContain
-      template <typename TBits = uint64_t, typename T>
-      constexpr uint64_t BitsOf(std::initializer_list<T> values);
-
-      /// \internal checks if the bit at position \v is set in \c bits
-      template<typename TBits, typename TValue>
-      bool constexpr BitsContain(TBits bits, TValue v);
-
-      /// \internal Tokens supported by the token level parser of \ref PathScanner
-      enum class EToken
-      {
-         Invalid = -1,
-         None = 0,
-         QuotedIdentifier,
-         UnquotedIdentifier,
-         OpenBracket,
-         CloseBracket,
-         Period,
-         Equal,
-         Index,         // translated from UnquotedIdentifier in NextSelectorToken
-         FetchArg,
-         OpenBrace,
-         CloseBrace,
-         Exclamation,
-         Caret,
-         Asterisk,
-         Tilde, 
-         Comma,
-      };
-      /* when adding a new token, also add to:
-            - MapETokenName
-            - ValidTokensAtStart, if applicable
-            - TokenData, if a new data type is required
-            - PathScanner::NextToken, to recognize it
-            - PathScanner::NextSelector, to process it
-      */
-
-      /// \internal data for one token, see \ref PathScanner
-      struct TokenData
-      {
-         EToken   id = EToken::None;
-         PathArg value;
-         size_t index = 0;
-      };
-
-      /// \internal Selectors supported by the selector level parser of \ref PathScanner
-      enum class ESelector
-      {
-         Invalid = -1,
-         None = 0,
-         Key,
-         Index,
-<<<<<<< HEAD
-         SeqMapFilter,
-         KeyList,
-=======
-         MapFilter,
->>>>>>> 5ada44dd
-      };
-
-      // Data for different selector types
-      struct ArgNull {};
-      struct ArgKey { PathArg key; };
-      struct ArgIndex { size_t index; };
-<<<<<<< HEAD
-      struct ArgKVPair { PathArg key; std::optional<PathArg> value; };     // used in some selectors
-      using ArgSeqMapFilter = ArgKVPair; 
-      using ArgKeyList = std::vector<ArgKVPair>;
-=======
-      struct ArgKVPair { KVToken key; KVToken value; EKVOp op = EKVOp::Equal; };
-      using ArgMapFilter = std::vector<ArgKVPair>;
->>>>>>> 5ada44dd
-
-      /** \internal progressive scanner/parser for a YAML path as specified by YAML::Select
-         This class implements two layers of the scan: 
-         The <i>token level scanner</i>, retrieves \ref EToken "tokens"  from the path,until nothing is left. 
-         \ref NextToken retrieves the next token, \ref Token gives access to the last retrieved one.
-
-         The <i>selector level scanner</i> uses the token scanner to retrieve \ref ESelector "selectors" the same way.
-         \ref NextSelector calls \c NextToken until it has retrieved a complete selector to return. 
-         \ref Selector returns the type of the last retrieved one, and \ref SelectorData retrieves a union that contains
-         the data for the last retrieved selector.
-
-         (The separation wasn't as clear when I started hacking at this, separating them now would be rather easy, but with marginal benefit,
-         especially since this is not a public interface.)
-      */
-      class PathScanner
-      {
-      public:
-         using tSelectorData = std::variant<ArgNull, ArgKey, ArgIndex, ArgMapFilter>;  ///< union of the selector data for all selector types
-
-      private:
-         PathArg    m_rpath;        // remainder of path to be scanned
-         PathBoundArgs m_args;      // list of arguments that should be used as tokens
-         size_t     m_argIdx;       // next argument index to fetch
-         TokenData  m_curToken;
-
-         ESelector      m_selector = ESelector::None;
-         tSelectorData  m_selectorData;
-         bool           m_tokenPending = false;          ///< m_curToken should be processed before reading a new one
-         bool           m_periodAllowed = false;         ///< next token may be a period 
-         bool           m_selectorRequired = false;      ///< another selector is required for a well-formed path (e.g. after "abc.")
-
-         EPathError     m_error = EPathError::OK;
-         PathArg       m_fullPath;
-         PathException * m_diags = nullptr;
-
-         TokenData const & SetToken(EToken id, PathArg p);
-         TokenData const & SetToken(EToken id, size_t index);
-
-         template<typename TArg>
-         ESelector SetSelector(ESelector selector, TArg arg)
-         {
-            m_selector = selector;
-            m_selectorData = std::move(arg);
-            return m_selector;
-         }
-
-         void SkipWS();
-         bool NextSelectorToken(uint64_t validTokens, EPathError error = EPathError::InvalidToken);
-         bool PeekSelectorToken(uint64_t validTokens);
-         bool ReadKVToken(KVToken & result, uint64_t endTokens);
-
-      public:
-         PathScanner(PathArg p, PathBoundArgs args = {}, PathException * diags = nullptr);
-
-         explicit operator bool() const { return !m_rpath.empty() && m_error == EPathError::OK; }
-
-         auto Error() const            { return m_error; }
-         auto const & Right() const    { return m_rpath; }                             ///< remainder (unscanned part)
-         size_t ScanOffset() const     { return m_fullPath.length() - m_rpath.length(); }        ///< token scanner position
-
-         // -----token-level scanner
-         TokenData const & NextToken();
-         TokenData const & Token() const { return m_curToken; }
-
-         // -----selector-level scanner
-         ESelector NextSelector();
-         ESelector Selector() const { return m_selector; }
-         auto const & SelectorDataV()  const { return m_selectorData; }
-
-         template <typename T> 
-         T const & SelectorData() const { return std::get<T>(m_selectorData); }
-
-         // for access by utility functions to record an error
-         EPathError SetError(EPathError error, uint64_t validTypes = 0);
-
-         inline static const uint64_t ValidTokensAtStart = BitsOf({ EToken::FetchArg, EToken::None, EToken::OpenBracket, EToken::OpenBrace,  EToken::QuotedIdentifier, EToken::UnquotedIdentifier });
-      };
-
-      template <typename T2, typename TEnum>
-      T2 MapValue(TEnum value, std::initializer_list<std::pair<TEnum, T2>> values, T2 dflt = T2());
-
-      extern std::initializer_list<std::pair<EToken, char const *>> MapETokenName;
-      extern std::initializer_list<std::pair<NodeType::value, char const *>> MapNodeTypeName;
-      extern std::initializer_list<std::pair<ESelector, char const *>> MapESelectorName;
-      extern std::initializer_list<std::pair<EPathError, char const *>> MapEPathErrorName;
-   }
-}
-
-// ----- Implementation
-
-namespace YAML
-{
-   namespace YamlPathDetail
-   {
-      template <typename TPred>
-      PathArg Split(PathArg & path, TPred pred)
-      {
-         size_t offset = 0;
-         while (offset < path.size() && pred(path[offset]))
-            ++offset;
-         return SplitAt(path, offset);
-      }
-
-      template <typename TBits, typename T>
-      constexpr uint64_t BitsOf(std::initializer_list<T> values)
-      {
-         __int64 bits = 0;
-         for (auto v : values)
-            bits |= TBits(1) << TBits(v);
-         return bits;
-      }
-
-      template<typename TBits, typename TValue>
-      bool constexpr BitsContain(TBits bits, TValue v)
-      {
-         return ((TBits(1) << TBits(v)) & bits) != 0;
-      }
-
-      /// \internal helper to map enum values to names, used for diagnostics
-      template <typename T2, typename TEnum>
-      T2 MapValue(TEnum value, std::initializer_list<std::pair<TEnum, T2>> values, T2 dflt)
-      {
-         for (auto && p : values)
-            if (p.first == value)
-               return p.second;
-         return dflt;
-      }
-
-
-   }
-}
+/*
+MIT License
+
+Copyright(c) 2019 Peter Hauptmann
+
+Permission is hereby granted, free of charge, to any person obtaining a copy
+of this software and associated documentation files(the "Software"), to deal
+in the Software without restriction, including without limitation the rights
+to use, copy, modify, merge, publish, distribute, sublicense, and/or sell
+copies of the Software, and to permit persons to whom the Software is
+furnished to do so, subject to the following conditions :
+
+The above copyright notice and this permission notice shall be included in all
+copies or substantial portions of the Software.
+
+THE SOFTWARE IS PROVIDED "AS IS", WITHOUT WARRANTY OF ANY KIND, EXPRESS OR
+IMPLIED, INCLUDING BUT NOT LIMITED TO THE WARRANTIES OF MERCHANTABILITY,
+FITNESS FOR A PARTICULAR PURPOSE AND NONINFRINGEMENT.IN NO EVENT SHALL THE
+AUTHORS OR COPYRIGHT HOLDERS BE LIABLE FOR ANY CLAIM, DAMAGES OR OTHER
+LIABILITY, WHETHER IN AN ACTION OF CONTRACT, TORT OR OTHERWISE, ARISING FROM,
+OUT OF OR IN CONNECTION WITH THE SOFTWARE OR THE USE OR OTHER DEALINGS IN THE
+SOFTWARE.
+*/
+
+#pragma once
+
+/* This exposes yaml-path details to make them accessible to tests. 
+*/
+
+
+#include "yaml-path.h"
+#include <optional>
+#include <sstream>
+#include <variant>
+#include <vector>
+
+namespace YAML
+{
+   namespace YamlPathDetail
+   {
+      /// \internal basic parser helper: removes \c offset chars from \c path, and returns the removed chars
+      PathArg SplitAt(PathArg & path, size_t offset);
+
+      /// \internal basic parser helper: removes chars from \c path until \c pred is false, and returns the removed chars
+      template <typename TPred>
+      PathArg Split(PathArg & path, TPred pred);
+
+      /// \internal returns an integer in which the bit positions specified by \c values are set, \sa BitsContain
+      template <typename TBits = uint64_t, typename T>
+      constexpr uint64_t BitsOf(std::initializer_list<T> values);
+
+      /// \internal checks if the bit at position \v is set in \c bits
+      template<typename TBits, typename TValue>
+      bool constexpr BitsContain(TBits bits, TValue v);
+
+      /// \internal Tokens supported by the token level parser of \ref PathScanner
+      enum class EToken
+      {
+         Invalid = -1,
+         None = 0,
+         QuotedIdentifier,
+         UnquotedIdentifier,
+         OpenBracket,
+         CloseBracket,
+         Period,
+         Equal,
+         Index,         // translated from UnquotedIdentifier in NextSelectorToken
+         FetchArg,
+         OpenBrace,
+         CloseBrace,
+         Exclamation,
+         Caret,
+         Asterisk,
+         Tilde, 
+         Comma,
+      };
+      /* when adding a new token, also add to:
+            - MapETokenName
+            - ValidTokensAtStart, if applicable
+            - TokenData, if a new data type is required
+            - PathScanner::NextToken, to recognize it
+            - PathScanner::NextSelector, to process it
+      */
+
+      /// \internal data for one token, see \ref PathScanner
+      struct TokenData
+      {
+         EToken   id = EToken::None;
+         PathArg value;
+         size_t index = 0;
+      };
+
+      /// \internal Selectors supported by the selector level parser of \ref PathScanner
+      enum class ESelector
+      {
+         Invalid = -1,
+         None = 0,
+         Key,
+         Index,
+         MapFilter,
+      };
+
+      // Data for different selector types
+      struct ArgNull {};
+      struct ArgKey { PathArg key; };
+      struct ArgIndex { size_t index; };
+      struct ArgKVPair { KVToken key; KVToken value; EKVOp op = EKVOp::Equal; };
+      using ArgMapFilter = std::vector<ArgKVPair>;
+
+      /** \internal progressive scanner/parser for a YAML path as specified by YAML::Select
+         This class implements two layers of the scan: 
+         The <i>token level scanner</i>, retrieves \ref EToken "tokens"  from the path,until nothing is left. 
+         \ref NextToken retrieves the next token, \ref Token gives access to the last retrieved one.
+
+         The <i>selector level scanner</i> uses the token scanner to retrieve \ref ESelector "selectors" the same way.
+         \ref NextSelector calls \c NextToken until it has retrieved a complete selector to return. 
+         \ref Selector returns the type of the last retrieved one, and \ref SelectorData retrieves a union that contains
+         the data for the last retrieved selector.
+
+         (The separation wasn't as clear when I started hacking at this, separating them now would be rather easy, but with marginal benefit,
+         especially since this is not a public interface.)
+      */
+      class PathScanner
+      {
+      public:
+         using tSelectorData = std::variant<ArgNull, ArgKey, ArgIndex, ArgMapFilter>;  ///< union of the selector data for all selector types
+
+      private:
+         PathArg    m_rpath;        // remainder of path to be scanned
+         PathBoundArgs m_args;      // list of arguments that should be used as tokens
+         size_t     m_argIdx;       // next argument index to fetch
+         TokenData  m_curToken;
+
+         ESelector      m_selector = ESelector::None;
+         tSelectorData  m_selectorData;
+         bool           m_tokenPending = false;          ///< m_curToken should be processed before reading a new one
+         bool           m_periodAllowed = false;         ///< next token may be a period 
+         bool           m_selectorRequired = false;      ///< another selector is required for a well-formed path (e.g. after "abc.")
+
+         EPathError     m_error = EPathError::OK;
+         PathArg       m_fullPath;
+         PathException * m_diags = nullptr;
+
+         TokenData const & SetToken(EToken id, PathArg p);
+         TokenData const & SetToken(EToken id, size_t index);
+
+         template<typename TArg>
+         ESelector SetSelector(ESelector selector, TArg arg)
+         {
+            m_selector = selector;
+            m_selectorData = std::move(arg);
+            return m_selector;
+         }
+
+         void SkipWS();
+         bool NextSelectorToken(uint64_t validTokens, EPathError error = EPathError::InvalidToken);
+         bool PeekSelectorToken(uint64_t validTokens);
+         bool ReadKVToken(KVToken & result, uint64_t endTokens);
+
+      public:
+         PathScanner(PathArg p, PathBoundArgs args = {}, PathException * diags = nullptr);
+
+         explicit operator bool() const { return !m_rpath.empty() && m_error == EPathError::OK; }
+
+         auto Error() const            { return m_error; }
+         auto const & Right() const    { return m_rpath; }                             ///< remainder (unscanned part)
+         size_t ScanOffset() const     { return m_fullPath.length() - m_rpath.length(); }        ///< token scanner position
+
+         // -----token-level scanner
+         TokenData const & NextToken();
+         TokenData const & Token() const { return m_curToken; }
+
+         // -----selector-level scanner
+         ESelector NextSelector();
+         ESelector Selector() const { return m_selector; }
+         auto const & SelectorDataV()  const { return m_selectorData; }
+
+         template <typename T> 
+         T const & SelectorData() const { return std::get<T>(m_selectorData); }
+
+         // for access by utility functions to record an error
+         EPathError SetError(EPathError error, uint64_t validTypes = 0);
+
+         inline static const uint64_t ValidTokensAtStart = BitsOf({ EToken::FetchArg, EToken::None, EToken::OpenBracket, EToken::OpenBrace,  EToken::QuotedIdentifier, EToken::UnquotedIdentifier });
+      };
+
+      template <typename T2, typename TEnum>
+      T2 MapValue(TEnum value, std::initializer_list<std::pair<TEnum, T2>> values, T2 dflt = T2());
+
+      extern std::initializer_list<std::pair<EToken, char const *>> MapETokenName;
+      extern std::initializer_list<std::pair<NodeType::value, char const *>> MapNodeTypeName;
+      extern std::initializer_list<std::pair<ESelector, char const *>> MapESelectorName;
+      extern std::initializer_list<std::pair<EPathError, char const *>> MapEPathErrorName;
+   }
+}
+
+// ----- Implementation
+
+namespace YAML
+{
+   namespace YamlPathDetail
+   {
+      template <typename TPred>
+      PathArg Split(PathArg & path, TPred pred)
+      {
+         size_t offset = 0;
+         while (offset < path.size() && pred(path[offset]))
+            ++offset;
+         return SplitAt(path, offset);
+      }
+
+      template <typename TBits, typename T>
+      constexpr uint64_t BitsOf(std::initializer_list<T> values)
+      {
+         __int64 bits = 0;
+         for (auto v : values)
+            bits |= TBits(1) << TBits(v);
+         return bits;
+      }
+
+      template<typename TBits, typename TValue>
+      bool constexpr BitsContain(TBits bits, TValue v)
+      {
+         return ((TBits(1) << TBits(v)) & bits) != 0;
+      }
+
+      /// \internal helper to map enum values to names, used for diagnostics
+      template <typename T2, typename TEnum>
+      T2 MapValue(TEnum value, std::initializer_list<std::pair<TEnum, T2>> values, T2 dflt)
+      {
+         for (auto && p : values)
+            if (p.first == value)
+               return p.second;
+         return dflt;
+      }
+
+
+   }
+}